--- conflicted
+++ resolved
@@ -585,27 +585,6 @@
     }
 
     /**
-<<<<<<< HEAD
-     * request validation email action
-     * GET|POST
-     */
-    public function requestValidationEmail()
-    {
-        $user = $this->Users->newEntity();
-        if ($this->request->is('post') && !empty($this->request->data['email'])) {
-            $user = $this->Users->patchEntity($user, $this->request->data());
-            if (!$user->errors()) {
-                $user = $this->Users->findNotVerified($this->request->data['email']);
-                if ($user) {
-                    $this->getMailer('Wasabi/Core.User')->send('verify', [$user]);
-                }
-                $this->Flash->success(__d('wasabi_core', 'We have sent you a new validation email to <strong>{0}</strong>.', $this->request->data['email']));
-            } else {
-                $this->Flash->error($this->formErrorMessage);
-            }
-        }
-        $this->set('user', $user);
-=======
      * verifyByToken action
      * GET
      *
@@ -635,7 +614,6 @@
             }
         }
 
->>>>>>> 8f794ddd
         $this->render(null, 'Wasabi/Core.support');
     }
 }