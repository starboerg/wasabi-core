--- conflicted
+++ resolved
@@ -58,12 +58,8 @@
             'Wasabi/Core.Users.unauthorized',
             'Wasabi/Core.Users.lostPassword',
             'Wasabi/Core.Users.resetPassword',
-<<<<<<< HEAD
-            'Wasabi/Core.Users.requestValidationEmail'
-=======
             'Wasabi/Core.Users.requestNewVerificationEmail',
             'Wasabi/Core.Users.verifyByToken',
->>>>>>> 8f794ddd
         ]);
     }
 
