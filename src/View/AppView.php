<?php
/**
 * Wasabi CMS
 * Copyright (c) Frank Förster (http://frankfoerster.com)
 *
 * Licensed under The MIT License
 * For full copyright and license information, please see the LICENSE.txt
 * Redistributions of files must retain the above copyright notice.
 *
 * @copyright     Copyright (c) Frank Förster (http://frankfoerster.com)
 * @license       http://www.opensource.org/licenses/mit-license.php MIT License
 */
namespace Wasabi\Core\View;
use Cake\Core\Configure;
use Cake\View\View;

/**
 * Class AppView
 *
 * @property \Cake\View\Helper\FlashHelper $Flash
 * @property \Cake\View\Helper\UrlHelper $Url
 * @property \Wasabi\Core\View\Helper\AssetHelper $Asset
 * @property \FrankFoerster\Filter\View\Helper\FilterHelper $Filter
 * @property \Wasabi\Core\View\Helper\GuardianHelper $Guardian
 * @property \Wasabi\Core\View\Helper\HtmlHelper $Html
 * @property \Wasabi\Core\View\Helper\MenuHelper $Menu
 * @property \Wasabi\Core\View\Helper\EmailHelper $Email
 * @property array activeFilters
 * @property array filterFields
 * @property array activeSort
 * @property array sortFields
 * @property array paginationParams
 * @property array defaultSort
 */
class AppView extends View
{
    /**
     * All plugin controller actions that use CakePHP's default form templates.
     *
     * @var array
     */
    public $defaultFormTemplateActions = [
        'Wasabi/Core.Users.login',
        'Wasabi/Core.Users.lostPassword',
<<<<<<< HEAD
        'Wasabi/Core.Users.requestValidationEmail'
=======
        'Wasabi/Core.Users.requestNewVerificationEmail'
>>>>>>> 8f794ddd
    ];

    /**
     * The default layout to render.
     *
     * @var string
     */
    public $layout = 'Wasabi/Core.default';

    /**
     * Initialization hook method.
     */
    public function initialize()
    {
        parent::initialize();

        $this->loadHelper('Asset', [
            'className' => 'Wasabi/Core.Asset'
        ]);
        $this->loadHelper('Html', [
            'className' => 'Wasabi/Core.Html'
        ]);
        $this->loadHelper('Menu', [
            'className' => 'Wasabi/Core.Menu'
        ]);
        $this->loadHelper('Guardian', [
            'className' => 'Wasabi/Core.Guardian'
        ]);
        $this->loadHelper('Filter', [
            'className' => 'FrankFoerster/Filter.Filter'
        ]);
        $this->loadHelper('Email', [
            'className' => 'Wasabi/Core.Email'
        ]);

        $this->defaultFormTemplateActions = array_merge(
            $this->defaultFormTemplateActions,
            Configure::read('defaultFormTemplateActions') ?? []
        );

        if (!in_array(join('.', [
            $this->request->params['plugin'] ? $this->request->params['plugin'] : 'App',
            $this->request->params['controller'],
            $this->request->params['action']
        ]), $this->defaultFormTemplateActions)
        ) {
            $this->loadHelper('Form', [
                'className' => 'Wasabi/Core.Form',
                'templates' => 'Wasabi/Core.form_templates',
                'widgets' => [
                    'label' => ['Wasabi\Core\View\Widget\LabelWidget'],
                    'section' => ['Wasabi\Core\View\Widget\SectionWidget'],
                    'select' => ['Wasabi\Core\View\Widget\SelectBoxWidget'],
                    'textarea' => ['Wasabi\Core\View\Widget\TextAreaWidget'],
                    '_default' => ['Wasabi\Core\View\Widget\BasicWidget']
                ]
            ]);
        }
    }
}<|MERGE_RESOLUTION|>--- conflicted
+++ resolved
@@ -42,11 +42,7 @@
     public $defaultFormTemplateActions = [
         'Wasabi/Core.Users.login',
         'Wasabi/Core.Users.lostPassword',
-<<<<<<< HEAD
-        'Wasabi/Core.Users.requestValidationEmail'
-=======
         'Wasabi/Core.Users.requestNewVerificationEmail'
->>>>>>> 8f794ddd
     ];
 
     /**
