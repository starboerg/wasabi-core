--- conflicted
+++ resolved
@@ -14,16 +14,10 @@
     underscore: 'vendor/underscore/underscore',
     'wasabi.core': 'core/main',
     'jquery.color': 'vendor/jquery-color/jquery.color',
-<<<<<<< HEAD
-    'jquery.eventMagic': 'common/lib/frankfoerster/jquery.eventMagic',
-    'jquery.livequery': 'common/lib/frankfoerster/jquery.livequery',
-    'jquery.nSortable': 'common/lib/frankfoerster/jquery.nSortable',
-    'jquery.scrollParent': 'common/lib/frankfoerster/jquery.scrollParent',
-=======
     'jquery.eventMagic': 'common/jquery-plugins/jquery.eventMagic',
     'jquery.scrollParent': 'common/jquery-plugins/jquery.scrollParent',
     'jquery.livequery': 'common/jquery-plugins/jquery.livequery',
->>>>>>> 8eb2d69e
+    'jquery.nSortable': 'common/jquery-plugins/jquery.nSortable',
     'jquery.spin': 'vendor/spin.js/jquery.spin',
     'jquery.tSortable': 'common/jquery-plugins/jquery.tSortable',
     'bootstrap.dropdown': 'vendor/bootstrap/js/dropdown'
@@ -77,9 +71,6 @@
     ],
     'jquery.nSortable': [
       'jquery'
-    ],
-    'jquery.tSortable': [
-      'jquery'
     ]
   }
 });
