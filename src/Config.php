<?php
/**
 * Wasabi Core Plugin Config
 *
 * Wasabi CMS
 * Copyright (c) Frank Förster (http://frankfoerster.com)
 *
 * Licensed under The MIT License
 * For full copyright and license information, please see the LICENSE.txt
 * Redistributions of files must retain the above copyright notice.
 *
 * @copyright     Copyright (c) Frank Förster (http://frankfoerster.com)
 * @license       http://www.opensource.org/licenses/mit-license.php MIT License
 */
namespace Wasabi\Core;

use Cake\Core\Configure;

class Config
{
    /**
     * The global Event priority for all Wasabi Core EventListners.
     *
     * @var integer
     */
    public static $priority = 1000;

    /**
     * Get the instance name of this wasabi instance.
     *
     * @return string
     */
    public static function getInstanceName()
    {
        return Configure::read('Settings.Core.instance_name');
    }

    /**
     * Get the email address that is used as sender for
     * all backend emails.
     *
     * @return string
     */
    public static function getSenderEmail()
    {
        return Configure::read('Settings.Core.Email.email_sender');
    }

    /**
<<<<<<< HEAD
     * Get the verify email subject.
     *
     * @return string
     */
    public function getVerifyEmailSubject()
    {
        return Configure::read('Settings.Core.Email.Verify.subject');
    }

    /**
     * Get the activation email subject.
     *
     * @return string
     */
    public static function getActivationEmailSubject()
    {
        return Configure::read('Settings.Core.Email.Activation.subject');
    }

    /**
     * Get the verified by admin email subject.
     *
     * @return string
     */
    public static function getVerifiedByAdminEmailSubject()
=======
     * Get the name that is used as sender for
     * all backend emails.
     *
     * @return string
     */
    public static function getSenderName()
>>>>>>> 8f794ddd
    {
        return Configure::read('Settings.Core.Email.email_sender_name');
    }
}<|MERGE_RESOLUTION|>--- conflicted
+++ resolved
@@ -47,40 +47,12 @@
     }
 
     /**
-<<<<<<< HEAD
-     * Get the verify email subject.
-     *
-     * @return string
-     */
-    public function getVerifyEmailSubject()
-    {
-        return Configure::read('Settings.Core.Email.Verify.subject');
-    }
-
-    /**
-     * Get the activation email subject.
-     *
-     * @return string
-     */
-    public static function getActivationEmailSubject()
-    {
-        return Configure::read('Settings.Core.Email.Activation.subject');
-    }
-
-    /**
-     * Get the verified by admin email subject.
-     *
-     * @return string
-     */
-    public static function getVerifiedByAdminEmailSubject()
-=======
      * Get the name that is used as sender for
      * all backend emails.
      *
      * @return string
      */
     public static function getSenderName()
->>>>>>> 8f794ddd
     {
         return Configure::read('Settings.Core.Email.email_sender_name');
     }
